#!/usr/bin/python
# -*- coding:utf-8 -*-
from .pretrain_model import DenoisePretrainModel
from .affinity_predictor import AffinityPredictor
from .ddG_predictor import DDGPredictor
from .classifier_model import ClassifierModel, MultiClassClassifierModel
from .prediction_model import PredictionModel
import torch

def create_model(args):
    if 'pretrain' in args.task.lower():
        if args.pretrain_ckpt:
            model: DenoisePretrainModel = torch.load(args.pretrain_ckpt, map_location='cpu')
        else:
            model = DenoisePretrainModel(
                hidden_size=args.hidden_size,
                edge_size=args.edge_size,
                k_neighbors=args.k_neighbors,
                n_layers=args.n_layers,
                atom_noise=args.atom_noise != 0,
                translation_noise=args.translation_noise != 0,
                rotation_noise=args.rotation_noise != 0,
                torsion_noise=args.torsion_noise != 0,
                global_message_passing=args.global_message_passing,
                fragmentation_method=args.fragmentation_method,
                atom_weight=args.atom_weight,
                translation_weight=args.tr_weight,
                rotation_weight=args.rot_weight,
                torsion_weight=args.tor_weight,
                dropout=args.dropout,
            )
        return model
    else:
        add_params = {}
        if args.task in {'PLA', 'PPA', 'AffMix', 'PDBBind', 'NL', 'PLA_frag', 'PN'}:
            Model = AffinityPredictor
        elif args.task == 'DDG':
            Model = DDGPredictor
        elif args.task == 'binary_classifier':
            Model = ClassifierModel
        elif args.task == 'multiclass_classifier':
            Model = MultiClassClassifierModel
            add_params["num_classes"] = args.num_classifier_classes
        else:
            raise NotImplementedError(f'Model for task {args.task} not implemented')
        
        if args.pretrain_ckpt:
            if Model in [AffinityPredictor, DDGPredictor, ClassifierModel, MultiClassClassifierModel]:
                add_params.update({
                    'partial_finetune': args.partial_finetune,
                    'global_message_passing': args.global_message_passing,
<<<<<<< HEAD
                })
=======
                    'k_neighbors': args.k_neighbors,
                }
>>>>>>> a2afeb54
            model = Model.load_from_pretrained(args.pretrain_ckpt, **add_params)
            print(f"Model size: {sum(p.numel() for p in model.parameters())}")
            num_trainable_params = sum(p.numel() for p in model.parameters() if p.requires_grad)
            print(f"Number of trainable parameters: {num_trainable_params}")
            return model
        else:
            return Model(
                hidden_size=args.hidden_size,
                edge_size=args.edge_size,
                k_neighbors=args.k_neighbors,
                n_layers=args.n_layers,
                global_message_passing=args.global_message_passing,
                fragmentation_method=args.fragmentation_method,
                dropout=args.dropout,
                **add_params
            )<|MERGE_RESOLUTION|>--- conflicted
+++ resolved
@@ -49,12 +49,8 @@
                 add_params.update({
                     'partial_finetune': args.partial_finetune,
                     'global_message_passing': args.global_message_passing,
-<<<<<<< HEAD
+                    'k_neighbors': args.k_neighbors,
                 })
-=======
-                    'k_neighbors': args.k_neighbors,
-                }
->>>>>>> a2afeb54
             model = Model.load_from_pretrained(args.pretrain_ckpt, **add_params)
             print(f"Model size: {sum(p.numel() for p in model.parameters())}")
             num_trainable_params = sum(p.numel() for p in model.parameters() if p.requires_grad)
