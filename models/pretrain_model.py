--- conflicted
+++ resolved
@@ -230,14 +230,6 @@
         if self.hierarchical:
             self.top_encoder = deepcopy(self.encoder)
         
-<<<<<<< HEAD
-        self.energy_ffn = nn.Sequential(
-            nn.SiLU(),
-            nn.Linear(hidden_size, hidden_size),
-            nn.SiLU(),
-            nn.Linear(hidden_size, 1, bias=False)
-        )
-=======
         if not self.denoising:
             self.energy_ffn = nn.Sequential(
                 nn.SiLU(),
@@ -246,31 +238,49 @@
                 nn.Linear(hidden_size, 1, bias=False)
             )
         else:
-            self.bottom_scale_noise_ffn = nn.Sequential(
-                nn.SiLU(),
-                nn.Linear(2*hidden_size, hidden_size),
-                nn.SiLU(),
-                nn.Linear(hidden_size, 1, bias=False)
-            )
-            if self.hierarchical:
-                self.top_scale_noise_ffn = nn.Sequential(
+            if self.atom_noise:
+                self.bottom_scale_noise_ffn = nn.Sequential(
+                    nn.SiLU(),
+                    nn.Linear(2*hidden_size, hidden_size),
+                    nn.SiLU(),
+                    nn.Linear(hidden_size, 1, bias=False)
+                )
+                if self.hierarchical:
+                    self.top_scale_noise_ffn = nn.Sequential(
+                        nn.SiLU(),
+                        nn.Linear(hidden_size, hidden_size),
+                        nn.SiLU(),
+                        nn.Linear(hidden_size, 1, bias=False)
+                    )
+            if self.translation_noise:
+                self.bottom_translation_scale_ffn = nn.Sequential(
                     nn.SiLU(),
                     nn.Linear(hidden_size, hidden_size),
                     nn.SiLU(),
                     nn.Linear(hidden_size, 1, bias=False)
                 )
-
-        # self.noise_level_ffn = nn.Sequential(
-        #     nn.SiLU(),
-        #     nn.Linear(hidden_size, hidden_size),
-        #     nn.SiLU(),
-        #     nn.Linear(hidden_size, n_noise_level)
-        # )
-
-        # TODO: add zero noise level
-        # sigmas = torch.tensor(np.exp(np.linspace(np.log(sigma_begin), np.log(sigma_end), n_noise_level)), dtype=torch.float)
-        # self.sigmas = nn.Parameter(sigmas, requires_grad=False)  # [n_noise_level]
->>>>>>> cb47b1f6
+                if self.hierarchical:
+                    self.top_translation_scale_ffn = nn.Sequential(
+                        nn.SiLU(),
+                        nn.Linear(hidden_size, hidden_size),
+                        nn.SiLU(),
+                        nn.Linear(hidden_size, 1, bias=False)
+                    )
+            if self.rotation_noise:
+                self.bottom_rotation_scale_ffn = nn.Sequential(
+                    nn.SiLU(),
+                    nn.Linear(hidden_size, hidden_size),
+                    nn.SiLU(),
+                    nn.Linear(hidden_size, 1, bias=False)
+                )
+                if self.hierarchical:
+                    self.top_rotation_scale_ffn = nn.Sequential(
+                        nn.SiLU(),
+                        nn.Linear(hidden_size, hidden_size),
+                        nn.SiLU(),
+                        nn.Linear(hidden_size, 1, bias=False)
+                    )
+                
 
     @torch.no_grad()
     def choose_receptor(self, batch_size, device):
@@ -421,7 +431,7 @@
             if self.denoising:
                 # bottom level message passing
                 edges, edge_attr = self.get_edges(bottom_B, bottom_batch_id, bottom_segment_ids, Z_perturbed, bottom_block_id)
-                _, bottom_block_repr, _, _, trans_noise, rot_noise, pred_noise = self.encoder(bottom_H_0, Z_perturbed, bottom_block_id, bottom_batch_id, perturb_mask, edges, edge_attr)
+                _, bottom_block_repr, graph_repr_bottom, _, trans_noise, rot_noise, pred_noise = self.encoder(bottom_H_0, Z_perturbed, bottom_block_id, bottom_batch_id, perturb_mask, edges, edge_attr)
                 #top level 
                 top_Z = scatter_mean(Z_perturbed, block_id, dim=0)  # [Nb, n_channel, 3]
                 top_block_id = torch.arange(0, len(batch_id), device=batch_id.device)
@@ -449,10 +459,7 @@
                 bottom_block_repr, block_repr, graph_repr, _ = self.encoder(H_0, Z_perturbed, block_id, batch_id, perturb_mask, edges, edge_attr)
 
         # predict energy
-<<<<<<< HEAD
-        pred_energy = scatter_sum(self.energy_ffn(block_repr).squeeze(-1), batch_id)
-
-        if return_noise or return_loss:
+        if self.denoising:
             # f = torch.autograd.grad(pred_energy.sum(), Z_perturbed, create_graph=True, retain_graph=True)[0] # [Nu, 1, 3]
             # f = f.squeeze() # [Nu, 3]
             # Z_perturbed = Z_perturbed.squeeze()  # [Nu, 3]
@@ -478,10 +485,12 @@
 
             # Atom denoising loss
             if self.atom_noise:
-                pred_noise = torch.clamp(pred_noise, min=-1, max=1)  # [Nu, 3]
-                if self.hierarchical:
-                    pred_noise_top = torch.clamp(pred_noise_top, min=-1, max=1)  # [Nb, 3]
+                pred_noise_scale = self.bottom_scale_noise_ffn(bottom_block_repr)
+                pred_noise = pred_noise * pred_noise_scale
+                if self.hierarchical:
                     top_atom_noise = scatter_mean(atom_noise, block_id, dim=0)  # [Nb, 3]
+                    pred_noise_scale_top = self.top_scale_noise_ffn(block_repr)
+                    pred_noise_top = pred_noise_top * pred_noise_scale_top
                 
                 atom_loss = F.mse_loss(pred_noise[perturb_mask], atom_noise[perturb_mask], reduction='none')  # [Nperturb, 3]
                 atom_loss = atom_loss.sum(dim=-1)  # [Nperturb]
@@ -498,8 +507,15 @@
 
             # Global translation loss
             if self.translation_noise:
+                trans_noise_scale = self.bottom_translation_scale_ffn(graph_repr_bottom)
+                trans_noise = trans_noise * trans_noise_scale
                 tloss = self.mse_loss(trans_noise * eps, -hat_t / eps)
-                tloss_top = self.mse_loss(trans_noise_top * eps, -hat_t / eps) if self.hierarchical else torch.tensor(0.0).cuda()
+                if self.hierarchical:
+                    trans_noise_scale_top = self.top_translation_scale_ffn(graph_repr)
+                    trans_noise_top = trans_noise_top * trans_noise_scale_top
+                    tloss_top = self.mse_loss(trans_noise_top * eps, -hat_t / eps)
+                else:
+                    tloss_top = torch.tensor(0.0).cuda()
                 tloss += tloss_top
                 translation_base = ((hat_t / eps)**2).mean() * (2 if self.hierarchical else 1)
                 noise_loss += tloss
@@ -510,8 +526,15 @@
             # Global rotation loss
             if self.rotation_noise:
                 score = torch.tensor([self.score[i][j] for i,j in zip(sidx, tidx)]).float().cuda()
+                rot_noise_scale = self.bottom_rotation_scale_ffn(graph_repr_bottom)
+                rot_noise = rot_noise * rot_noise_scale
                 wloss = self.mse_loss(rot_noise, hat_w * score.unsqueeze(-1))
-                wloss_top = self.mse_loss(rot_noise_top, hat_w * score.unsqueeze(-1)) if self.hierarchical else torch.tensor(0.0).cuda()
+                if self.hierarchical:
+                    rot_noise_scale_top = self.top_rotation_scale_ffn(graph_repr)
+                    rot_noise_top = rot_noise_top * rot_noise_scale_top
+                    wloss_top = self.mse_loss(rot_noise_top, hat_w * score.unsqueeze(-1))
+                else:
+                    wloss_top = torch.tensor(0.0).cuda()
                 wloss += wloss_top
                 rotation_base = ((hat_w * score.unsqueeze(-1))**2).mean() * (2 if self.hierarchical else 1)
                 noise_loss += wloss
@@ -521,84 +544,19 @@
             
             loss = noise_loss
             align_loss, noise_level_loss = 0, 0
-=======
-        # must be sum instead of mean! mean will make the gradient (predicted noise) pretty small, and the score net will easily converge to 0
-
-        # predict noise level
-        # pred_noise_level = self.noise_level_ffn(graph_repr)  # [batch_size, n_noise_level]
-
-        if self.denoising:
-            # use denoising head
+            block_energy = None
             pred_energy = None
-            block_energy = None
-            pred_noise = pred_noise.view(-1, self.n_channel, 3)  # [Nu, n_channel, 3]
-            pred_noise_scale = self.bottom_scale_noise_ffn(bottom_block_repr)
-            pred_noise = pred_noise * pred_noise_scale.unsqueeze(-1)
-            # pred_noise = torch.clamp(pred_noise, min=-1, max=1)  # [Nu, n_channel, 3]
-            if self.hierarchical:
-                pred_noise_top = pred_noise_top.view(-1, self.n_channel, 3)  # [Nb, n_channel, 3]
-                pred_noise_scale_top = self.top_scale_noise_ffn(block_repr)
-                pred_noise_top = pred_noise_top * pred_noise_scale_top.unsqueeze(-1)
-                # pred_noise_top = torch.clamp(pred_noise_top, min=-1, max=1)  # [Nb, n_channel, 3]
-                top_noise = scatter_mean(noise, block_id, dim=0)  # [Nb, n_channel, 3]
-        else:
-            # old GET code
+        else:
+            noise_loss, align_loss, noise_level_loss, loss = None, None, None, None
+            tloss, wloss = None, None
             block_energy = self.energy_ffn(block_repr).squeeze(-1)
             pred_energy = scatter_sum(block_energy, batch_id)
-            pred_noise = None
-            # if return_noise or return_loss:
-            #     # predict noise
-            #     pred_noise = self.pred_noise_from_energy(pred_energy, Z_perturbed)
-            # else:
-            #     pred_noise = None
-
-        if return_loss:
-            # print(pred_noise[perturb_mask][:10])
-            perturb_mask = torch.logical_and(perturb_mask, not_global)  # do not calculate denoising loss on global nodes
-            # noise loss
-            noise_loss = F.mse_loss(pred_noise[perturb_mask], noise[perturb_mask], reduction='none')  # [Nperturb, n_channel, 3]
-            noise_loss = noise_loss.sum(dim=-1).sum(dim=-1)  # [Nperturb]
-            noise_loss = scatter_mean(noise_loss, batch_id[block_id][perturb_mask])  # [batch_size] # FIXME: used to be scatter_sum
-            noise_loss = 0.5 * noise_loss.mean()  # [1]
-            if self.hierarchical:
-                noise_loss_top = F.mse_loss(pred_noise_top[perturb_block_mask], top_noise[perturb_block_mask], reduction='none')
-                noise_loss_top = noise_loss_top.sum(dim=-1).sum(dim=-1)  # [Nperturb]
-                noise_loss_top = scatter_mean(noise_loss_top, batch_id[perturb_block_mask])  # [batch_size] # FIXME: used to be scatter_sum
-                noise_loss += 0.5 * noise_loss_top.mean()
-            assert not torch.isnan(noise_loss), f'noise_loss is nan!'
-
-            # # align loss
-            # align_loss = F.mse_loss(Z_perturbed[perturb_mask] - pred_Z[perturb_mask], noise[perturb_mask], reduction='none')  # [Nperturb, n_channel, 3]
-            # align_loss = align_loss.sum(dim=-1).sum(dim=-1)  # [Nperturb]
-            # align_loss = scatter_sum(align_loss, batch_id[block_id][perturb_mask])  # [batch_size]
-            # align_loss = align_loss.mean()
-            align_loss = 0
-
-            # # noise level loss
-            # noise_level_loss = F.cross_entropy(pred_noise_level, noise_level)
-            noise_level_loss = 0
-
-            # # punishments for trivial solution
-            # punish_loss = torch.abs(pred_noise[perturb_mask] ** 2 - 1).sum()
-            # print(len(pred_noise[perturb_mask]) * 3, punish_loss)
-
-            # total loss
-            loss = noise_loss # + noise_level_loss # + align_loss
-
->>>>>>> cb47b1f6
-        else:
-            noise_loss, align_loss, noise_level_loss, loss = None, None, None, None
-            tloss, wloss = None, None
         
         return ReturnValue(
             # denoising variables
             energy=pred_energy,
-<<<<<<< HEAD
-            noise=None,
-=======
             block_energy=block_energy,
             noise=pred_noise,
->>>>>>> cb47b1f6
             noise_level=0,
             # noise_level=torch.argmax(pred_noise_level, dim=-1),
 
