#!/usr/bin/python
# -*- coding:utf-8 -*-
import torch.nn as nn
import torch.nn.functional as F
from torch_scatter import scatter_sum

from .prediction_model import PredictionModel, PredictionReturnValue


class AffinityPredictor(PredictionModel):

    def __init__(self, **kwargs) -> None:
        super().__init__(**kwargs)
        # self.affinity_ffn = nn.Sequential(
        #     nn.SiLU(),
        #     nn.Linear(hidden_size, hidden_size),
        #     nn.SiLU(),
        #     nn.Linear(hidden_size, 1, bias=False)
        # )
    
    def forward(self, Z, B, A, block_lengths, lengths, segment_ids, label) -> PredictionReturnValue:
        return_value = super().forward(Z, B, A, block_lengths, lengths, segment_ids)
        energy = return_value.energy
        return F.mse_loss(-energy, label)  # since we are supervising pK=-log_10(Kd), whereas the energy is RTln(Kd)
        aff = scatter_sum(self.affinity_ffn(return_value.block_repr).squeeze(-1), return_value.batch_id)
        return F.mse_loss(aff, label)
    
    def infer(self, batch, extra_info=False, altered_edges=None, altered_edge_attr=None):
        self.eval()
        return_value = super().forward(
            Z=batch['X'], B=batch['B'], A=batch['A'],
            block_lengths=batch['block_lengths'],
            lengths=batch['lengths'],
            segment_ids=batch['segment_ids'],
<<<<<<< HEAD
            label=None,
            altered_edges=altered_edges,
            altered_edge_attr=altered_edge_attr,
=======
>>>>>>> 9b6b10f8
        )
        if extra_info:
            return -return_value.energy, return_value
        return -return_value.energy
        aff = scatter_sum(self.affinity_ffn(return_value.block_repr).squeeze(-1), return_value.batch_id)
        return aff<|MERGE_RESOLUTION|>--- conflicted
+++ resolved
@@ -32,12 +32,8 @@
             block_lengths=batch['block_lengths'],
             lengths=batch['lengths'],
             segment_ids=batch['segment_ids'],
-<<<<<<< HEAD
-            label=None,
             altered_edges=altered_edges,
             altered_edge_attr=altered_edge_attr,
-=======
->>>>>>> 9b6b10f8
         )
         if extra_info:
             return -return_value.energy, return_value
