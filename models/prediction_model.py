--- conflicted
+++ resolved
@@ -91,23 +91,12 @@
             bottom_segment_ids = segment_ids[block_id]  # [Nu]
             bottom_block_id = torch.arange(0, len(block_id), device=block_id.device)  #[Nu]
             
-<<<<<<< HEAD
             top_Z = scatter_mean(Z, block_id, dim=0)  # [Nb, n_channel, 3]
             top_block_id = torch.arange(0, len(batch_id), device=batch_id.device)
 
-            top_edges, top_edge_attr = self.get_edges(B, batch_id, segment_ids, top_Z, top_block_id)
-            bottom_edges, bottom_edge_attr = self.get_edges(bottom_B, bottom_batch_id, bottom_segment_ids, Z, bottom_block_id)
-        return bottom_edges, bottom_edge_attr, top_edges, top_edge_attr
-=======
-            if top_level:
-                top_Z = scatter_mean(Z, block_id, dim=0)  # [Nb, n_channel, 3]
-                top_block_id = torch.arange(0, len(batch_id), device=batch_id.device)
-
-                edges, edge_attr, edge_mask = self.get_edges(B, batch_id, segment_ids, top_Z, top_block_id, return_mask=True)
-            else:
-                edges, edge_attr, edge_mask = self.get_edges(bottom_B, bottom_batch_id, bottom_segment_ids, Z, bottom_block_id, return_mask=True)
-        return edges, edge_attr, edge_mask
->>>>>>> 6bcecc8c
+            top_edges, top_edge_attr, top_edge_mask = self.get_edges(B, batch_id, segment_ids, top_Z, top_block_id, return_mask=True)
+            bottom_edges, bottom_edge_attr, bottom_edge_mask = self.get_edges(bottom_B, bottom_batch_id, bottom_segment_ids, Z, bottom_block_id, return_mask=True)
+        return bottom_edges, bottom_edge_attr, bottom_edge_mask, top_edges, top_edge_attr, top_edge_mask
 
     ########## overload ##########
     def forward(self, Z, B, A, block_lengths, lengths, segment_ids, 
