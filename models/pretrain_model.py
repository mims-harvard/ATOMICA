#!/usr/bin/python
# -*- coding:utf-8 -*-
from collections import namedtuple
from copy import deepcopy

import numpy as np
import torch
import torch.nn as nn
import torch.nn.functional as F
from torch.autograd import grad
from torch_scatter import scatter_mean, scatter_sum
import random
import plotly.graph_objects as go

from data.pdb_utils import VOCAB

from .GET.modules.tools import BlockEmbedding, KNNBatchEdgeConstructor


ReturnValue = namedtuple(
    'ReturnValue',
    ['energy', 'block_energy', 'noise', 'noise_level',
     'unit_repr', 'block_repr', 'graph_repr',
     'batch_id', 'block_id',
     'loss', 'noise_loss', 'noise_level_loss', 'align_loss', 'atom_loss', 'rotation_loss', 'translation_loss', 'rotation_base', 'translation_base'],
    )

ELEMENTS_COLOR = {
    0: "#1aaeed",  # blue
    1: "#ff0000",  # red
}

def plot_graph(Z, segment_ids, bottom_batch_id, block_id, batch_idx):
    fig = go.Figure()
    Z = Z.cpu()
    Z = Z[bottom_batch_id.cpu() == batch_idx]
    segment_ids = segment_ids[block_id][bottom_batch_id == batch_idx]
    x = Z[:, 0]
    y = Z[:, 1]
    z = Z[:, 2]

    color = [ELEMENTS_COLOR[i.cpu().item()] for i in segment_ids]
    fig.add_trace(
        go.Scatter3d(
            x=x,
            y=y,
            z=z,
            mode="markers",  # +text",
            textposition="middle center",
            marker=dict(size=6, color=color, line=dict(width=2, color="#4f4f4f")),
        )
    )

    fig.update_xaxes(showticklabels=False, showgrid=False, zeroline=False)
    fig.update_yaxes(showticklabels=False, showgrid=False, zeroline=False)

    fig.show()
    return fig


def construct_edges(edge_constructor, B, batch_id, segment_ids, X, block_id, complexity=-1):
    if complexity == -1:  # don't do splicing
        intra_edges, inter_edges, global_global_edges, global_normal_edges, _ = edge_constructor(B, batch_id, segment_ids, X=X, block_id=block_id)
        return intra_edges, inter_edges, global_global_edges, global_normal_edges

    # do splicing
    offset, bs_id_start, bs_id_end = 0, 0, 0
    mini_intra_edges, mini_inter_edges, mini_global_global_edges, mini_global_normal_edges = [], [], [], []
    with torch.no_grad():
        batch_size = batch_id.max() + 1
        unit_batch_id = batch_id[block_id]
        lengths = scatter_sum(torch.ones_like(batch_id), batch_id, dim=0)

        while bs_id_end < batch_size:
            bs_id_start = bs_id_end
            bs_id_end += 1
            while bs_id_end + 1 <= batch_size and \
                  (lengths[bs_id_start:bs_id_end + 1] * lengths[bs_id_start:bs_id_end + 1].max()).sum() < complexity:
                bs_id_end += 1
            # print(bs_id_start, bs_id_end, lengths[bs_id_start:bs_id_end], (lengths[bs_id_start:bs_id_end] * lengths[bs_id_start:bs_id_end].max()).sum())
            
            block_is_in = (batch_id >= bs_id_start) & (batch_id < bs_id_end)
            unit_is_in = (unit_batch_id >= bs_id_start) & (unit_batch_id < bs_id_end)
            B_mini, batch_id_mini, segment_ids_mini = B[block_is_in], batch_id[block_is_in], segment_ids[block_is_in]
            X_mini, block_id_mini = X[unit_is_in], block_id[unit_is_in]

            intra_edges, inter_edges, global_global_edges, global_normal_edges, _ = edge_constructor(
                B_mini, batch_id_mini - bs_id_start, segment_ids_mini, X=X_mini, block_id=block_id_mini - offset)

            if not hasattr(edge_constructor, 'given_intra_edges'):
                mini_intra_edges.append(intra_edges + offset)
            if not hasattr(edge_constructor, 'given_inter_edges'):
                mini_inter_edges.append(inter_edges + offset)
            if global_global_edges is not None:
                mini_global_global_edges.append(global_global_edges + offset)
            if global_normal_edges is not None:
                mini_global_normal_edges.append(global_normal_edges + offset)
            offset += B_mini.shape[0]

        if hasattr(edge_constructor, 'given_intra_edges'):
            intra_edges = edge_constructor.given_intra_edges
        else:
            intra_edges = torch.cat(mini_intra_edges, dim=1)
        if hasattr(edge_constructor, 'given_inter_edges'):
            inter_edges = edge_constructor.given_inter_edges
        else:
            inter_edges = torch.cat(mini_inter_edges, dim=1)
        if global_global_edges is not None:
            global_global_edges = torch.cat(mini_global_global_edges, dim=1)
        if global_normal_edges is not None:
            global_normal_edges = torch.cat(mini_global_normal_edges, dim=1)

    return intra_edges, inter_edges, global_global_edges, global_normal_edges


def _expansion(theta, sigma, L=2000):  # the summation term only
    p = 0
    for l in range(L):
        p += (2 * l + 1) * np.exp(-l * (l + 1) * sigma**2) * np.sin(theta * (l + 1 / 2)) / np.sin(theta / 2)
    return p

def _density(expansion, theta):
    density = expansion * (1 - np.cos(theta)) / np.pi
    density = np.clip(density, 0, 1000)
    return density / density.sum()

def _score(exp, theta, sigma, L=2000):
    dSigma = 0
    for l in range(L):
        hi = np.sin(theta * (l + 1 / 2))
        dhi = (l + 1 / 2) * np.cos(theta * (l + 1 / 2))
        lo = np.sin(theta / 2)
        dlo = 1 / 2 * np.cos(theta / 2)
        dSigma += (2 * l + 1) * np.exp(-l * (l + 1) * sigma**2) * (lo * dhi - hi * dlo) / (lo ** 2)
    return dSigma / exp + np.sin(theta) / (1 - np.cos(theta))

class DenoisePretrainModel(nn.Module):

    def __init__(self, model_type, hidden_size, n_channel,
                 n_rbf=1, cutoff=7.0, n_head=1,
                 radial_size=16, edge_size=16, k_neighbors=9, n_layers=3,
                 dropout=0.1, std=10, global_message_passing=False,
                 atom_level=False, hierarchical=False, no_block_embedding=False, denoising=True, atom_noise=True, translation_noise=True, rotation_noise=True) -> None:
        super().__init__()

        self.model_type = model_type
        self.hidden_size = hidden_size
        self.n_channel = n_channel
        self.n_rbf = n_rbf
        self.cutoff = cutoff
        self.n_head = n_head
        self.radial_size = radial_size
        self.edge_size = edge_size
        self.k_neighbors = k_neighbors
        self.n_layers = n_layers
        self.dropout = dropout
        self.std = std
        self.global_message_passing = global_message_passing
        self.atom_level = atom_level
        self.hierarchical = hierarchical
        self.no_block_embedding = no_block_embedding
        self.denoising = denoising
        self.atom_noise = atom_noise
        self.translation_noise = translation_noise
        self.rotation_noise = rotation_noise
        self.mse_loss = nn.MSELoss()

        assert self.atom_noise or self.translation_noise or self.rotation_noise, 'At least one type of noise should be enabled, otherwise the model is not denoising'

        self.theta_range = np.linspace(0.1, np.pi/4, 100)
        self.sigma_range = np.linspace(0, 10.0, 100) + 0.1
        self.expansion = [_expansion(self.theta_range, sigma) for sigma in self.sigma_range]
        self.density = [_density(exp, self.theta_range) for exp in self.expansion]
        self.score = [_score(exp, self.theta_range, sigma) for exp, sigma in zip(self.expansion, self.sigma_range)]

        assert not (self.hierarchical and self.atom_level), 'Hierarchical model is incompatible with atom-level model'

        self.global_block_id = VOCAB.symbol_to_idx(VOCAB.GLB)

        self.block_embedding = BlockEmbedding(
            num_block_type=len(VOCAB),
            num_atom_type=VOCAB.get_num_atom_type(),
            num_atom_position=VOCAB.get_num_atom_pos(),
            embed_size=hidden_size,
            no_block_embedding=no_block_embedding
        )

        self.edge_constructor = KNNBatchEdgeConstructor(
            k_neighbors=k_neighbors,
            global_message_passing=global_message_passing,
            global_node_id_vocab=[self.global_block_id, VOCAB.get_atom_global_idx()], # global edges are only constructed for the global block, but not the global atom
            delete_self_loop=True)
        self.edge_embedding = nn.Embedding(4, edge_size)  # [intra / inter / global_global / global_normal]
        
        z_requires_grad = False
        if model_type == 'GET':
            from .GET.encoder import GETEncoder
            self.encoder = GETEncoder(
                hidden_size, radial_size, n_channel,
                n_rbf, cutoff, edge_size, n_layers,
                n_head, dropout=dropout,
                z_requires_grad=z_requires_grad
            )
        elif model_type == 'GETPool':
            from .GET.pool_encoder import GETPoolEncoder
            self.encoder = GETPoolEncoder(
                hidden_size, radial_size, n_channel,
                n_rbf, cutoff, edge_size, n_layers,
                n_head, dropout=dropout,
                z_requires_grad=z_requires_grad
            )
        elif model_type == 'InteractNN':
            from .InteractNN.encoder import InteractNNEncoder
            self.encoder = InteractNNEncoder(hidden_size, edge_size, n_layers, return_noise=True)
        elif model_type == 'SchNet':
            from .SchNet.encoder import SchNetEncoder
            self.encoder = SchNetEncoder(hidden_size, edge_size, n_layers)
        elif model_type == 'EGNN':
            from .EGNN.encoder import EGNNEncoder
            self.encoder = EGNNEncoder(hidden_size, edge_size, n_layers)
        elif model_type == 'DimeNet':
            from .DimeNet.encoder import DimeNetEncoder
            self.encoder = DimeNetEncoder(hidden_size, n_layers)
        elif model_type == 'TorchMD':
            from .TorchMD.encoder import TorchMDEncoder
            self.encoder = TorchMDEncoder(hidden_size, edge_size, n_layers)
        else:
            raise NotImplementedError(f'Model type {model_type} not implemented!')
        
        if self.hierarchical:
            self.top_encoder = deepcopy(self.encoder)
        
        if not self.denoising:
            self.energy_ffn = nn.Sequential(
                nn.SiLU(),
                nn.Linear(hidden_size, hidden_size),
                nn.SiLU(),
                nn.Linear(hidden_size, 1, bias=False)
            )
        else:
            if self.atom_noise:
                self.bottom_scale_noise_ffn = nn.Sequential(
                    nn.SiLU(),
                    nn.Linear(2*hidden_size, hidden_size),
                    nn.SiLU(),
                    nn.Linear(hidden_size, 1, bias=False)
                )
                if self.hierarchical:
                    self.top_scale_noise_ffn = nn.Sequential(
                        nn.SiLU(),
                        nn.Linear(hidden_size, hidden_size),
                        nn.SiLU(),
                        nn.Linear(hidden_size, 1, bias=False)
                    )
            if self.translation_noise:
                self.bottom_translation_scale_ffn = nn.Sequential(
                    nn.SiLU(),
                    nn.Linear(hidden_size, hidden_size),
                    nn.SiLU(),
                    nn.Linear(hidden_size, 1, bias=False)
                )
                if self.hierarchical:
                    self.top_translation_scale_ffn = nn.Sequential(
                        nn.SiLU(),
                        nn.Linear(hidden_size, hidden_size),
                        nn.SiLU(),
                        nn.Linear(hidden_size, 1, bias=False)
                    )
            if self.rotation_noise:
                self.bottom_rotation_scale_ffn = nn.Sequential(
                    nn.SiLU(),
                    nn.Linear(hidden_size, hidden_size),
                    nn.SiLU(),
                    nn.Linear(hidden_size, 1, bias=False)
                )
                if self.hierarchical:
                    self.top_rotation_scale_ffn = nn.Sequential(
                        nn.SiLU(),
                        nn.Linear(hidden_size, hidden_size),
                        nn.SiLU(),
                        nn.Linear(hidden_size, 1, bias=False)
                    )
                

    @torch.no_grad()
    def choose_receptor(self, batch_size, device):
        segment_retain = (torch.randn((batch_size, ), device=device) > 0).long()  # [bs], 0 or 1
        return segment_retain
    
    
    @torch.no_grad()
    def rigid_transform(self, Z, rotation_matrices, translation_vectors, perturb_mask, batch_id, batch_size):
        # TODO: SPEED THIS UP!!!! NEED TO RESHAPE Z INTO [B, N, 3] AND USE BATCHED MATRIX MULTIPLICATION
        w = rotation_matrices # [B, 3], B = batch_size
        c = w.norm(dim=-1, keepdim=True)  # [B, 1]
        c1 = torch.sin(c) / c.clamp(min=1e-6) # [B, 1]
        c2 = (1 - torch.cos(c)) / (c ** 2).clamp(min=1e-6) # [B, 1]
        for i in range(batch_size):
            mask = batch_id == i
            mask = torch.logical_and(mask, perturb_mask)
            wi = w[i].unsqueeze(0)  # [1, 3]
            if self.rotation_noise:
                Z[mask] = Z[mask] + c1[i] * torch.cross(wi, Z[mask]) + c2[i] * torch.cross(wi, torch.cross(wi, Z[mask]))
            if self.translation_noise:
                Z[mask] = Z[mask] + translation_vectors[i]
        return Z

    @torch.no_grad()
    def perturb(self, Z, B, block_id, batch_id, bottom_batch_id, batch_size, segment_ids, receptor_segment):
        perturb_block_mask = segment_ids == receptor_segment[batch_id]  # [Nb]
        perturb_mask = perturb_block_mask[block_id]  # [Nu]
        assert torch.any(perturb_mask), 'No perturbable nodes!'

        # Random rigid transform
        sidx = [random.randint(0, 99) for _ in range(batch_size)]  # 0 is padding
        tidx = [np.random.choice(list(range(100)), p=self.density[i]) for i in sidx]
        theta = torch.tensor([self.theta_range[i] for i in tidx]).float().cuda()
        w = torch.randn(batch_size, 3).cuda()
        hat_w = F.normalize(w, dim=-1)
        w = hat_w * theta.unsqueeze(-1) # [batch_size,3]
        eps = np.random.uniform(0.1, 1.0, size=batch_size)
        eps = torch.tensor(eps).float().cuda().unsqueeze(-1)
        hat_t = torch.randn(batch_size, 3).cuda() * eps
        # Apply
        center = Z[(B[block_id] == self.global_block_id) & perturb_mask]  # [bs] center of perturbed segment
        Z_perturbed = Z - center[batch_id][block_id]
        Z_perturbed = self.rigid_transform(Z_perturbed, w, hat_t, perturb_mask, bottom_batch_id, batch_size)
        Z_perturbed = Z_perturbed + center[batch_id][block_id]

        # Apply atom level coordinate noise
        if self.atom_noise:
            atom_noise = torch.clamp(torch.randn_like(Z), min=-1, max=1)  # [Nu, channel, 3]
            atom_noise[~perturb_mask] = 0  # only one side of the complex is perturbed
            Z_perturbed = Z_perturbed + atom_noise
        else:
            atom_noise = None
        return Z_perturbed, hat_w, hat_t, eps, sidx, tidx, atom_noise, perturb_mask, perturb_block_mask
    
    @torch.no_grad()
    def update_global_block(self, Z, B, block_id):
        is_global = B[block_id] == self.global_block_id  # [Nu]
        scatter_ids = torch.cumsum(is_global.long(), dim=0) - 1  # [Nu]
        not_global = ~is_global
        centers = scatter_mean(Z[not_global], scatter_ids[not_global], dim=0)  # [Nglobal, n_channel, 3], Nglobal = batch_size * 2
        Z = Z.clone()
        Z[is_global] = centers
        return Z, not_global

    def pred_noise_from_energy(self, energy, Z):
        dy = grad(
            [energy.sum()],  
            [Z],
            create_graph=self.training,
            retain_graph=self.training,
        )[0]
        pred_noise = (-dy).view(-1, self.n_channel, 3).contiguous() # the direction of the gradients is where the energy drops the fastest. Noise adopts the opposite direction
        return pred_noise

    def get_edges(self, B, batch_id, segment_ids, Z, block_id):
        intra_edges, inter_edges, global_global_edges, global_normal_edges = construct_edges(
                    self.edge_constructor, B, batch_id, segment_ids, Z, block_id, complexity=2000**2)
        if self.global_message_passing:
            edges = torch.cat([intra_edges, inter_edges, global_global_edges, global_normal_edges], dim=1)
            edge_attr = torch.cat([
                torch.zeros_like(intra_edges[0]),
                torch.ones_like(inter_edges[0]),
                torch.ones_like(global_global_edges[0]) * 2,
                torch.ones_like(global_normal_edges[0]) * 3])
        else:
            edges = torch.cat([intra_edges, inter_edges], dim=1)
            edge_attr = torch.cat([torch.zeros_like(intra_edges[0]), torch.ones_like(inter_edges[0])])
        edge_attr = self.edge_embedding(edge_attr)

        return edges, edge_attr
    
    def inertia(self, X, mask, batch_id):
        # X: [Nu, 3], mask: [Nu], batch_id: [Nu]
        inner = (X ** 2).sum(dim=-1) # [Nu]
        inner = inner[...,None,None] * torch.eye(3).to(X)[None,...]  # [Nu,3,3]
        outer = X.unsqueeze(-2) * X.unsqueeze(-1)  # [Nu,3,3]
        inertia = (inner - outer) * mask[...,None,None] # [Nu,3,3]
        return 0.1 * scatter_sum(inertia, batch_id, dim=0)  # [B,3,3]

    def forward(self, Z, B, A, atom_positions, block_lengths, lengths, segment_ids, label, return_noise=True, return_loss=True) -> ReturnValue:
        # batch_id and block_id
        with torch.no_grad():

            batch_id = torch.zeros_like(segment_ids)  # [Nb]
            batch_id[torch.cumsum(lengths, dim=0)[:-1]] = 1
            batch_id.cumsum_(dim=0)  # [Nb], item idx in the batch

            block_id = torch.zeros_like(A) # [Nu]
            block_id[torch.cumsum(block_lengths, dim=0)[:-1]] = 1
            block_id.cumsum_(dim=0)  # [Nu], block (residue) id of each unit (atom)

            if self.atom_level:  # this is for ablation
                # transform blocks to single units
                batch_id = batch_id[block_id]  # [Nu]
                segment_ids = segment_ids[block_id]  # [Nu]
                B = B[block_id]  # [Nu]
                block_id = torch.arange(0, len(block_id), device=block_id.device)  #[Nu]
            elif self.hierarchical:
                # transform blocks to single units
                bottom_batch_id = batch_id[block_id]  # [Nu]
                bottom_B = B[block_id]  # [Nu]
                bottom_segment_ids = segment_ids[block_id]  # [Nu]
                bottom_block_id = torch.arange(0, len(block_id), device=block_id.device)  #[Nu]

            batch_size = lengths.shape[0]
            # select receptor
            receptor_segment = self.choose_receptor(batch_size, batch_id.device)
            # perturbation
            assert Z.shape[1] == 1, "n_channel must be 1"
            Z = Z.squeeze() # [Nu, n_channel, 3] -> [Nu, 3], n_channel == 1
            Z_perturbed, hat_w, hat_t, eps, sidx, tidx, atom_noise, perturb_mask, perturb_block_mask = self.perturb(Z, B, block_id, batch_id, bottom_batch_id, batch_size, segment_ids, receptor_segment)
            Z_perturbed, not_global = self.update_global_block(Z_perturbed, B, block_id)
            Z_perturbed = Z_perturbed.unsqueeze(1)  # [Nu, 1, 3]
            # FIXME: update global atom block A == VOCAB.get_atom_global_idx())

        Z_perturbed.requires_grad_(True)

        # embedding
        if self.hierarchical:
            bottom_H_0 = self.block_embedding.atom_embedding(A) #  + self.block_embedding.position_embedding(atom_positions) # FIXME: ablation
            top_H_0 = 0 if self.block_embedding.no_block_embedding else self.block_embedding.block_embedding(B)
        else:
            H_0 = self.block_embedding(B, A, atom_positions, block_id)

        # encoding
        if self.hierarchical:
            if self.denoising:
                # bottom level message passing
                edges, edge_attr = self.get_edges(bottom_B, bottom_batch_id, bottom_segment_ids, Z_perturbed, bottom_block_id)
                _, bottom_block_repr, graph_repr_bottom, _, trans_noise, rot_noise, pred_noise = self.encoder(bottom_H_0, Z_perturbed, bottom_block_id, bottom_batch_id, perturb_mask, edges, edge_attr)
                #top level 
                top_Z = scatter_mean(Z_perturbed, block_id, dim=0)  # [Nb, n_channel, 3]
                top_block_id = torch.arange(0, len(batch_id), device=batch_id.device)
                edges, edge_attr = self.get_edges(B, batch_id, segment_ids, top_Z, top_block_id)
                top_H_0 = top_H_0 + scatter_mean(bottom_block_repr, block_id, dim=0)
                _, block_repr, graph_repr, _, trans_noise_top, rot_noise_top, pred_noise_top = self.top_encoder(top_H_0, top_Z, top_block_id, batch_id, perturb_block_mask, edges, edge_attr)
                bottom_block_repr = torch.concat([bottom_block_repr, block_repr[block_id]], dim=-1) # bottom_block_repr and block_repr may have different dim size for dim=1
            else:
                # bottom level message passing
                edges, edge_attr = self.get_edges(bottom_B, bottom_batch_id, bottom_segment_ids, Z_perturbed, bottom_block_id)
                _, bottom_block_repr, _, _ = self.encoder(bottom_H_0, Z_perturbed, bottom_block_id, bottom_batch_id, perturb_mask, edges, edge_attr)
                
                #top level 
                top_Z = scatter_mean(Z_perturbed, block_id, dim=0)  # [Nb, n_channel, 3]
                top_block_id = torch.arange(0, len(batch_id), device=batch_id.device)
                edges, edge_attr = self.get_edges(B, batch_id, segment_ids, top_Z, top_block_id)
                top_H_0 = top_H_0 + scatter_mean(bottom_block_repr, block_id, dim=0)
                _, block_repr, graph_repr, _ = self.top_encoder(top_H_0, top_Z, top_block_id, batch_id, edges, edge_attr)
                bottom_block_repr = torch.concat([bottom_block_repr, block_repr[block_id]], dim=-1) # bottom_block_repr and block_repr may have different dim size for dim=1
        else:
            edges, edge_attr = self.get_edges(B, batch_id, segment_ids, Z_perturbed, block_id)
            if self.denoising:
                bottom_block_repr, block_repr, graph_repr, _, trans_noise, rot_noise, pred_noise = self.encoder(H_0, Z_perturbed, block_id, perturb_mask, batch_id, edges, edge_attr)
            else:
                bottom_block_repr, block_repr, graph_repr, _ = self.encoder(H_0, Z_perturbed, block_id, batch_id, perturb_mask, edges, edge_attr)

        # predict energy
        if self.denoising:
            # f = torch.autograd.grad(pred_energy.sum(), Z_perturbed, create_graph=True, retain_graph=True)[0] # [Nu, 1, 3]
            # f = f.squeeze() # [Nu, 3]
            # Z_perturbed = Z_perturbed.squeeze()  # [Nu, 3]
            # # Translation force
            # t = scatter_mean(f[perturb_mask], bottom_batch_id[perturb_mask], dim=0) # [B,3]
            # # Rotation force using Euler's Rotation Equation
            # center = Z[(B[block_id] == self.global_block_id) & perturb_mask]  # [bs]
            # Z_perturbed = Z_perturbed - center[batch_id][block_id] # set rotation center to zero
            # G = torch.cross(Z_perturbed, f, dim=-1)  # [Nu,3]
            # G = scatter_sum((G * perturb_mask[...,None]), bottom_batch_id, dim=0)  # [B,3] angular momentum
            # I = self.inertia(Z_perturbed, perturb_mask, bottom_batch_id) # [B,3,3] inertia matrix
            # w = torch.linalg.solve(I.detach(), G)  # angular velocity
            # score = torch.tensor([self.score[i][j] for i,j in zip(sidx, tidx)]).float().cuda()
            # wloss = self.mse_loss(w, hat_w * score.unsqueeze(-1))
            # tloss = self.mse_loss(t * eps, -hat_t / eps)
            # atom_loss = torch.tensor(0.0)
            # rotation_base = ((hat_w * score.unsqueeze(-1))**2).mean()
            # translation_base = ((-hat_t / eps)**2).mean()
            # noise_loss = wloss + tloss
            # # Score matching loss

            noise_loss = torch.tensor(0.0).cuda()

            # Atom denoising loss
            if self.atom_noise:
                pred_noise_scale = self.bottom_scale_noise_ffn(bottom_block_repr)
                pred_noise = pred_noise * pred_noise_scale
                pred_noise = torch.clamp(pred_noise, min=-1, max=1)  # [Nu, n_channel, 3]
                if self.hierarchical:
                    top_atom_noise = scatter_mean(atom_noise, block_id, dim=0)  # [Nb, 3]
                    pred_noise_scale_top = self.top_scale_noise_ffn(block_repr)
                    pred_noise_top = pred_noise_top * pred_noise_scale_top
                    pred_noise_top = torch.clamp(pred_noise_top, min=-1, max=1)  # [Nu, n_channel, 3]
                
                atom_loss = F.mse_loss(pred_noise[perturb_mask], atom_noise[perturb_mask], reduction='none')  # [Nperturb, 3]
                atom_loss = atom_loss.sum(dim=-1)  # [Nperturb]
                atom_loss = scatter_mean(atom_loss, batch_id[block_id][perturb_mask])  # [batch_size] # FIXME: used to be scatter_sum
                atom_loss = 0.5 * atom_loss.mean()  # [1]
                if self.hierarchical:
                    atom_loss_top = F.mse_loss(pred_noise_top[perturb_block_mask], top_atom_noise[perturb_block_mask], reduction='none')
                    atom_loss_top = atom_loss_top.sum(dim=-1)  # [Nperturb]
                    atom_loss_top = scatter_mean(atom_loss_top, batch_id[perturb_block_mask])  # [batch_size] # FIXME: used to be scatter_sum
                    atom_loss += 0.5 * atom_loss_top.mean()
                noise_loss += atom_loss
            else:
                atom_loss = torch.tensor(0.0)

            # Global translation loss
            if self.translation_noise:
                trans_noise_scale = self.bottom_translation_scale_ffn(graph_repr_bottom)
                trans_noise = trans_noise * trans_noise_scale
                tloss = self.mse_loss(trans_noise * eps, -hat_t / eps)
                if self.hierarchical:
                    trans_noise_scale_top = self.top_translation_scale_ffn(graph_repr)
                    trans_noise_top = trans_noise_top * trans_noise_scale_top
                    tloss_top = self.mse_loss(trans_noise_top * eps, -hat_t / eps)
                else:
                    tloss_top = torch.tensor(0.0).cuda()
                tloss += tloss_top
                translation_base = ((hat_t / eps)**2).mean() * (2 if self.hierarchical else 1)
                noise_loss += tloss
            else:
                tloss = torch.tensor(0.0)
                translation_base = torch.tensor(0.0)

            # Global rotation loss
            if self.rotation_noise:
                score = torch.tensor([self.score[i][j] for i,j in zip(sidx, tidx)]).float().cuda()
                rot_noise_scale = self.bottom_rotation_scale_ffn(graph_repr_bottom)
                rot_noise = rot_noise * rot_noise_scale
                wloss = self.mse_loss(rot_noise, hat_w * score.unsqueeze(-1))
                if self.hierarchical:
                    rot_noise_scale_top = self.top_rotation_scale_ffn(graph_repr)
                    rot_noise_top = rot_noise_top * rot_noise_scale_top
                    wloss_top = self.mse_loss(rot_noise_top, hat_w * score.unsqueeze(-1))
                else:
                    wloss_top = torch.tensor(0.0).cuda()
                wloss += wloss_top
                rotation_base = ((hat_w * score.unsqueeze(-1))**2).mean() * (2 if self.hierarchical else 1)
                noise_loss += wloss
            else:
                wloss = torch.tensor(0.0)
                rotation_base = torch.tensor(0.0)
            
            loss = noise_loss
            align_loss, noise_level_loss = 0, 0
            block_energy = None
<<<<<<< HEAD
            pred_noise = pred_noise.view(-1, self.n_channel, 3)  # [Nu, n_channel, 3]
            pred_noise_scale = self.bottom_scale_noise_ffn(bottom_block_repr)
            pred_noise = pred_noise * pred_noise_scale.unsqueeze(-1)
            pred_noise = torch.clamp(pred_noise, min=-1, max=1)  # [Nu, n_channel, 3]
            if self.hierarchical:
                pred_noise_top = pred_noise_top.view(-1, self.n_channel, 3)  # [Nb, n_channel, 3]
                pred_noise_scale_top = self.top_scale_noise_ffn(block_repr)
                pred_noise_top = pred_noise_top * pred_noise_scale_top.unsqueeze(-1)
                pred_noise_top = torch.clamp(pred_noise_top, min=-1, max=1)  # [Nb, n_channel, 3]
                top_noise = scatter_mean(noise, block_id, dim=0)  # [Nb, n_channel, 3]
=======
            pred_energy = None
>>>>>>> a9deca4c
        else:
            noise_loss, align_loss, noise_level_loss, loss = None, None, None, None
            tloss, wloss = None, None
            block_energy = self.energy_ffn(block_repr).squeeze(-1)
            pred_energy = scatter_sum(block_energy, batch_id)
        
        return ReturnValue(
            # denoising variables
            energy=pred_energy,
            block_energy=block_energy,
            noise=pred_noise,
            noise_level=0,
            # noise_level=torch.argmax(pred_noise_level, dim=-1),

            # representations
            unit_repr=bottom_block_repr,
            block_repr=block_repr,
            graph_repr=graph_repr,

            # batch information
            batch_id=batch_id,
            block_id=block_id,

            # loss
            loss=loss,
            noise_loss=noise_loss,
            noise_level_loss=noise_level_loss,
            align_loss=align_loss,
            atom_loss=atom_loss,
            rotation_loss=wloss,
            translation_loss=tloss,
            translation_base=translation_base,
            rotation_base=rotation_base,
        )<|MERGE_RESOLUTION|>--- conflicted
+++ resolved
@@ -547,20 +547,7 @@
             loss = noise_loss
             align_loss, noise_level_loss = 0, 0
             block_energy = None
-<<<<<<< HEAD
-            pred_noise = pred_noise.view(-1, self.n_channel, 3)  # [Nu, n_channel, 3]
-            pred_noise_scale = self.bottom_scale_noise_ffn(bottom_block_repr)
-            pred_noise = pred_noise * pred_noise_scale.unsqueeze(-1)
-            pred_noise = torch.clamp(pred_noise, min=-1, max=1)  # [Nu, n_channel, 3]
-            if self.hierarchical:
-                pred_noise_top = pred_noise_top.view(-1, self.n_channel, 3)  # [Nb, n_channel, 3]
-                pred_noise_scale_top = self.top_scale_noise_ffn(block_repr)
-                pred_noise_top = pred_noise_top * pred_noise_scale_top.unsqueeze(-1)
-                pred_noise_top = torch.clamp(pred_noise_top, min=-1, max=1)  # [Nb, n_channel, 3]
-                top_noise = scatter_mean(noise, block_id, dim=0)  # [Nb, n_channel, 3]
-=======
             pred_energy = None
->>>>>>> a9deca4c
         else:
             noise_loss, align_loss, noise_level_loss, loss = None, None, None, None
             tloss, wloss = None, None
