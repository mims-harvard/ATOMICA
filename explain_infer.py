--- conflicted
+++ resolved
@@ -223,16 +223,9 @@
                 f.write("GT Affinity: " + str(gt) + "\n")
                 f.write("Predicted value: " + str(pred_label) + "\n\n")
                 f.write("Shapley values for edges: \n\n")
-<<<<<<< HEAD
-                if edges_explanations is not None:
-                    for e in range(len(edges_explanations)):
-                        f.write("(" + str(edges[0][e].item()) + "," + str(edges[1][e].item()) + "): " + str(edges_explanations[e]) + "\n")
-    
-=======
                 for e in range(len(edges_explanations)):
                     f.write("(" + str(edges[0][e].item()) + "," + str(edges[1][e].item()) + "): " + str(edges_explanations[e]) + "\n")
             print("Edgeshaper esults saved to: " + SAVE_PATH)
->>>>>>> 022f32c2
     fout.close()
 
 if __name__ == '__main__':
